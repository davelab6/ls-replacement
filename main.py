--- conflicted
+++ resolved
@@ -1,18 +1,10 @@
 #!/usr/bin/env python3
-<<<<<<< HEAD
-import os
-=======
-
 
 from __future__ import print_function
 
 import fcntl
->>>>>>> 5335c343
 import math
 import os
-<<<<<<< HEAD
-import sys
-=======
 import shlex
 import struct
 import subprocess
@@ -26,10 +18,9 @@
 
 
 class Config(object):
->>>>>>> 5335c343
 
     text = "hello"
-    print_size = False
+    print_size = True
     print_permissions = False
     print_dotfiles = True
     print_git = True
@@ -248,11 +239,7 @@
     def print_name(self):
         # print(self.type + ": ", end='')
         if self.type == 'directory':
-<<<<<<< HEAD
             print(ColorString(self.name + '/', fg=Config.dir_frmt['fg'], frmt=Config.dir_frmt['frmt']), end = '')
-=======
-            print(ColorString(self.name, fg=Config.dir_frmt['fg'], frmt=Config.dir_frmt['frmt']), end='')
->>>>>>> 5335c343
         elif self.type == 'symlink':
             print(ColorString(self.name, fg=Config.sym_frmt['fg'], frmt=Config.sym_frmt['frmt']), end='')
             if self.realfile != None and self.realfile.type == 'directory':
@@ -274,10 +261,6 @@
 
     def print_postfix(self, spaceleft, listing = True):
         if self.type == 'directory':
-<<<<<<< HEAD
-=======
-            print(ColorString('/', fg=Config.dir_frmt['fg'], frmt=Config.dir_frmt['frmt']), end='')
->>>>>>> 5335c343
             contents = [str(filename) for filename in os.listdir(self.name)]
             contents.sort()
 
@@ -339,7 +322,6 @@
                     cum_len += 1
                 print(ColorString("[empty]", frmt='faint'), end = '')
         elif self.type == 'symlink':
-<<<<<<< HEAD
             print(ColorString(" -> ", frmt='bold'), end = '')
             if not self.realfile == None:
                 cum_len = 4 + len(self.realfile.name)
@@ -348,13 +330,6 @@
                 self.realfile.print_postfix(spaceleft - cum_len)
             else:
                 print(ColorString(self.realpath, fg=Config.sym_postfix_frmt['fg'], frmt=Config.sym_postfix_frmt['frmt']), end = '')
-=======
-            print(ColorString(" -> ", frmt='bold'), end='')
-            print(ColorString(self.realpath, fg=Config.sym_postfix_frmt['fg'], frmt=Config.sym_postfix_frmt['frmt']), end='')
-            if self.realfile != None and self.realfile.type == 'directory':
-                print(ColorString('/', fg=Config.sym_postfix_frmt['fg'], frmt=Config.sym_postfix_frmt['frmt']), end='')
-            print()
->>>>>>> 5335c343
         else:
             if self.st_size == 0:
                 cum_len = 6
@@ -407,12 +382,9 @@
         print(self.permissions, end='')
 
 
-<<<<<<< HEAD
-=======
 class Files(object):
 
     def __init__(self, folder):
->>>>>>> 5335c343
         self.folder = os.path.realpath(folder)
         self.files = [ ]
         self.has_gitrepo = False
@@ -466,6 +438,7 @@
                     print(' ', end='')
                 if Config.print_size:
                     filename.print_size()
+                    spaceleft -= 9
                     print(' ', end='')
                 if Config.print_git and self.has_gitrepo:
                     filename.print_gitstatus()
@@ -474,12 +447,7 @@
                 filename.print_name()
                 spaceleft -= len(filename.name) + 1
                 filename.print_postfix(spaceleft)
-<<<<<<< HEAD
                 print()
-        
-=======
-
-
->>>>>>> 5335c343
+
 if __name__ == "__main__":
     Files('.').print_files()